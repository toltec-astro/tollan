#! /usr/bin/env python

import inspect
import pyaml
import textwrap
import numpy as np
import math


__all__ = [
        'pformat_paths', 'pformat_list', 'pformat_dict', 'pformat_obj',
        'pformat_yaml', 'pformat_fancy_index'
        ]


def pformat_paths(paths, sep='\n'):
    return sep.join(f'{p!s}' for p in paths)


def pformat_list(l, indent, minw=60, max_cell_width=40, fancy=True):
    if not l or not l[0]:
        width = None
    else:
        if max_cell_width is None:
            max_cell_width == np.inf
        width = [
                min(max_cell_width, max(len(str(e[i])) for e in l))
                for i in range(len(l[0]))]

    def fmt_elem(e, width=width, fancy=fancy):
        if len(e) == 1:
            return "{}".format(e)
        else:
            if width is not None and (fancy or len(e) == 2):
                if fancy:
                    fmt = '| {} |'.format(
                           ' | '.join("{{:<{}s}}".format(w) for w in width))
                else:  # len(e) == 2
                    fmt = "{{:<{}s}}: {{}}".format(width[0])
            elif len(e) == 2:
                fmt = "{}: {}"
            else:
                fmt = ", ".join("{}" for _ in e)
            if (len(e) == 2) and isinstance(e[1], (float)):
                return fmt.format(str(e[0]), "{:g}".format(e[1]))
            if len(e) == 2 and hasattr(e[1], 'items'):
                return fmt.format(
                        str(e[0]), pformat_dict(e[1], indent=indent + 2))
            # do wrapping
            if max_cell_width > 0 and width is not None:
                cells = [
                        textwrap.wrap(str(ee), width=w)
                        for ee, w in zip(e, width)]
                rows = []
                for i in range(max(len(c) for c in cells)):
                    row = fmt.format(*(
                        c[i] if i < len(c) else ' ' * len(c[0])
                        for c in cells))
                    rows.append(row)
                return '\n'.join(rows)
            return fmt.format(*map(str, e))
    flat = "[{}]".format(
            ', '.join(map(lambda e: fmt_elem(e, width=None), l)))
    if len(flat) > minw:
        return textwrap.indent(
                ''.join(f'\n{fmt_elem(e)}' for e in l), ' ' * indent)
        # fmt = "{{:{}s}}{{}}".format(indent)
        # return "\n{}".format(
        #         '\n'.join(fmt.format(" ", fmt_elem(e)) for e in l))
    else:
        return flat


def pformat_dict(d, indent=2, minw=60):
    return pformat_list([e for e in d.items()], indent, fancy=False, minw=minw)


def pformat_obj(m):
    """Return info of python object."""
    result = []
    result.append(str(m))

    if isinstance(m, list):
        return str(m)
    if isinstance(m, dict):
        return pformat_dict(m)

    def iskeep(n):
        if n in ['logger', ]:
            return False
        return not n.startswith('__')

    obj_attrs = [n for n in getattr(m, "__dict__", dict()).keys() if iskeep(n)]

    def format_attrs(attrs):
        result = []
        for n in attrs:
            a = getattr(m, n)
            # d = getattr(a, '__doc__', None) or str(a)
            d = str(a)
            d = d.split('\n')[0]
            if inspect.isfunction(a):
                s = f"{n}{inspect.signature(a)}"
            else:
                s = f"{n}"
            result.append((s, d))
        width = max(len(n) for n, _ in result) + 1
        return result, width

    if obj_attrs:
        fmt_obj_attrs, width = format_attrs(obj_attrs)

        result.append("  attrs:")
        for s, d in fmt_obj_attrs:
            result.append(f"    {{:{width}}}: {{}}".format(s, d))
    return '\n'.join(result)


def pformat_yaml(obj):
    return f"\n{pyaml.dump(obj)}"


def pformat_fancy_index(i):
    if isinstance(i, slice):
        if i.start is None:
            start = ''
        else:
            start = i.start
        if i.stop is None:
            stop = ''
        else:
            stop = i.stop
        result = f'[{start}:{stop}{{}}]'
        if i.step is None or i.step == 1:
            result = result.format('')
        else:
            result = result.format(f':{i.step}')
        return result
    return i


<<<<<<< HEAD
def pformat_bar(value, width=40, prefix="", vmin=0., vmax=1., border=True, fill=' ', reverse=False):
    """Return a progressbar-like str representation of value.

    Parameters
    ==========
    value : float
        Value to be represented.

    width: int
        Bar width (in character).

    prefix: string
        Text to be prepend to the bar.

    vmin : float
        Minimum value.

    vmax : float
        Maximum value.

    """
    # This code is based on https://gist.github.com/rougier/c0d31f5cbdaac27b876c
    # The original license:
    # -----------------------------------------------------------------------------
    # Copyright (c) 2016, Nicolas P. Rougier
    # Distributed under the (new) BSD License.
    # -----------------------------------------------------------------------------

    # Block progression is 1/8
    if reverse:
        # blocks = ["", "▐", "█"]
        blocks = ' ▁▂▃▄▅▆▇█'
    else:
        blocks = ["", "▏","▎","▍","▌","▋","▊","▉","█"]
    vmin = vmin or 0.0
    vmax = vmax or 1.0
    if border:
        lsep, rsep = "▏", "▕"
    else:
        lsep, rsep = " ", " "

    # Normalize value
    value = min(max(value, vmin), vmax)
    value = (value - vmin) / (vmax - vmin)
    v = value * width
    x = math.floor(v) # integer part
    y = v - x         # fractional part
    i = int(round(y * (len(blocks) - 1)))
    bar = "█" * x
    barfrac = blocks[i]
    n = width - x - 1
    nobar = fill * n
    if reverse:
        bar = f'{lsep}{nobar}{barfrac}{bar}{rsep}'
    else:
        bar = f'{lsep}{bar}{barfrac}{nobar}{rsep}'
    return bar


=======
pyaml.add_representer(np.float64, lambda s, d: s.represent_float(d))
pyaml.add_representer(np.float32, lambda s, d: s.represent_float(d))
pyaml.add_representer(np.int32, lambda s, d: s.represent_int(d))
>>>>>>> cc0b344d
pyaml.add_representer(None, lambda s, d: s.represent_str(str(d)))<|MERGE_RESOLUTION|>--- conflicted
+++ resolved
@@ -139,7 +139,6 @@
     return i
 
 
-<<<<<<< HEAD
 def pformat_bar(value, width=40, prefix="", vmin=0., vmax=1., border=True, fill=' ', reverse=False):
     """Return a progressbar-like str representation of value.
 
@@ -199,9 +198,7 @@
     return bar
 
 
-=======
 pyaml.add_representer(np.float64, lambda s, d: s.represent_float(d))
 pyaml.add_representer(np.float32, lambda s, d: s.represent_float(d))
 pyaml.add_representer(np.int32, lambda s, d: s.represent_int(d))
->>>>>>> cc0b344d
 pyaml.add_representer(None, lambda s, d: s.represent_str(str(d)))